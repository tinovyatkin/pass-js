{
  "name": "@destinationstransfers/passkit",
  "description": "Apple PassKit for the Node",
  "homepage": "https://github.com/destinationstransfers/passkit",
  "version": "5.0.0",
  "engines": {
    "node": ">=10.1"
  },
  "bin": {
    "passkit-keys": "./bin/passkit-keys"
  },
  "devDependencies": {
<<<<<<< HEAD
    "@destinationstransfers/eslint-config": "^2.2.0",
    "dotenv": "^6.0.0",
    "eslint": "^4.19.1",
    "eslint-plugin-node": "^6.0.1",
    "jest": "^23.1.0",
    "stream-buffers": "^3.0.2"
  },
  "scripts": {
    "test":
      "node -r dotenv/config --expose-gc node_modules/.bin/jest --maxWorkers=2 --detectOpenHandles --verbose --notify --bail",
    "lint:js": "eslint *.js --ignore-path .gitignore",
=======
    "@destinationstransfers/eslint-config": "^6.3.0",
    "eslint": "^5.14.1",
    "jest": "^24.1.0",
    "stream-buffers": "^3.0.2",
    "weak": "^1.0.1"
  },
  "scripts": {
    "test": "node --expose-gc node_modules/jest/bin/jest --detectOpenHandles --detectLeaks --notify --logHeapUsage",
    "lint:js": "eslint \"**/*.{js,mjs,es6,babel}\" --ignore-pattern \"*test*\" --ignore-path .gitignore",
>>>>>>> ad6e1428
    "preversion": "npm test",
    "postversion": "git push origin master --tags"
  },
  "keywords": [
    "iOS",
    "apple",
    "passbook",
    "library"
  ],
  "repository": {
    "type": "git",
    "url": "https://github.com/destinationstransfers/passkit.git"
  },
  "bugs": {
    "url": "http://github.com/destinationstransfers/passkit/issues"
  },
  "licenses": [
    {
      "type": "MIT",
      "url": "https://github.com/destinationstransfers/passkit/blob/master/MIT-LICENSE"
    }
  ],
  "directories": {
    "lib": "src",
    "test": "__tests__"
  },
  "author": "Tino Vyatkin <tino@vtkn.io>",
  "dependencies": {
    "color-string": "^1.5.3",
    "node-forge": "^0.8.0",
    "yazl": "^2.5.1"
  },
  "jest": {
    "collectCoverage": true,
    "bail": true,
    "testEnvironment": "node",
    "verbose": true,
    "coverageReporters": [
      "text",
      "json",
      "html",
      "cobertura"
    ]
  },
  "eslintConfig": {
    "extends": [
      "@destinationstransfers"
    ],
    "env": {
      "node": true
    },
    "parserOptions": {
      "sourceType": "script"
    }
  }
}<|MERGE_RESOLUTION|>--- conflicted
+++ resolved
@@ -10,19 +10,6 @@
     "passkit-keys": "./bin/passkit-keys"
   },
   "devDependencies": {
-<<<<<<< HEAD
-    "@destinationstransfers/eslint-config": "^2.2.0",
-    "dotenv": "^6.0.0",
-    "eslint": "^4.19.1",
-    "eslint-plugin-node": "^6.0.1",
-    "jest": "^23.1.0",
-    "stream-buffers": "^3.0.2"
-  },
-  "scripts": {
-    "test":
-      "node -r dotenv/config --expose-gc node_modules/.bin/jest --maxWorkers=2 --detectOpenHandles --verbose --notify --bail",
-    "lint:js": "eslint *.js --ignore-path .gitignore",
-=======
     "@destinationstransfers/eslint-config": "^6.3.0",
     "eslint": "^5.14.1",
     "jest": "^24.1.0",
@@ -32,7 +19,6 @@
   "scripts": {
     "test": "node --expose-gc node_modules/jest/bin/jest --detectOpenHandles --detectLeaks --notify --logHeapUsage",
     "lint:js": "eslint \"**/*.{js,mjs,es6,babel}\" --ignore-pattern \"*test*\" --ignore-path .gitignore",
->>>>>>> ad6e1428
     "preversion": "npm test",
     "postversion": "git push origin master --tags"
   },
