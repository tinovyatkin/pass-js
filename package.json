--- conflicted
+++ resolved
@@ -20,12 +20,8 @@
   "types": "./dist/index.d.ts",
   "main": "./dist/index.js",
   "devDependencies": {
-<<<<<<< HEAD
-    "@destinationstransfers/eslint-plugin": "2.4.33",
     "@types/buffer-crc32": "0.2.0",
-=======
     "@destinationstransfers/eslint-plugin": "2.4.35",
->>>>>>> 2eda5e99
     "@types/color-name": "1.1.1",
     "@types/jest": "24.0.15",
     "@types/node": "12.0.10",
